[tox]
envlist =
    py{36,37,38}-dj{22,30}
    isort
    docs
whitelist_externals=sphinx-build

[travis]
unignore_outcomes = True
python =
    3.6: py36,isort,docs
    3.7: py37,isort,docs
    3.8: py38,isort,docs

[testenv]
deps=
    -rrequirements-dev.txt
    dj22: django>=2.2a1,<3.0
    dj30: django>=3.0a1,<3.1
setenv =
    PYTHONPATH = {toxinidir}
commands=
    coverage run --source=heroku_connect -m 'pytest' \
        --basetemp={envtmpdir} \
        --ignore=.tox \
        {posargs}

[testenv:isort]
changedir={toxinidir}
deps=
    isort
commands=
<<<<<<< HEAD
    isort --check-only --diff {posargs}
=======
    isort . --check-only --diff {posargs}
>>>>>>> ff6834a3

[testenv:docs]
deps=
    -rrequirements-dev.txt
commands=python setup.py build_sphinx -b spelling<|MERGE_RESOLUTION|>--- conflicted
+++ resolved
@@ -30,11 +30,7 @@
 deps=
     isort
 commands=
-<<<<<<< HEAD
-    isort --check-only --diff {posargs}
-=======
     isort . --check-only --diff {posargs}
->>>>>>> ff6834a3
 
 [testenv:docs]
 deps=
